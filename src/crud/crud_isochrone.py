import time
import asyncio
from httpx import AsyncClient
from src.core.config import settings
from src.core.job import job_init, job_log, run_background_or_immediately
from src.core.tool import CRUDToolBase
from src.jsoline import generate_jsolines
from src.schemas.active_mobility import (
    IIsochroneActiveMobility,
    TravelTimeCostActiveMobility,
)
from src.schemas.error import (
    OutOfGeofenceError,
    R5EndpointError,
    R5IsochroneComputeError,
    RoutingEndpointError,
    SQLError,
)
from src.schemas.job import JobStatusType
from src.schemas.layer import IFeatureLayerToolCreate, UserDataGeomType
from src.schemas.motorized_mobility import IIsochroneCar, IIsochronePTNew
from src.schemas.toolbox_base import (
    DefaultResultLayerName,
    IsochroneGeometryTypeMapping,
)
from src.utils import decode_r5_grid


class CRUDIsochroneBase(CRUDToolBase):
    def __init__(self, job_id, background_tasks, async_session, user_id, project_id):
        super().__init__(job_id, background_tasks, async_session, user_id, project_id)
        self.table_starting_points = (
            f"{settings.USER_DATA_SCHEMA}.point_{str(self.user_id).replace('-', '')}"
        )

    async def create_layer_starting_points(
        self, params: IIsochroneActiveMobility | IIsochroneCar | IIsochronePTNew
    ) -> IFeatureLayerToolCreate:

        # Create layer object
        layer = IFeatureLayerToolCreate(
            name=DefaultResultLayerName.isochrone_starting_points.value,
            feature_layer_geometry_type=UserDataGeomType.point.value,
            attribute_mapping={},
            tool_type=params.tool_type.value,
            job_id=self.job_id,
        )

        # Check if starting points are within the geofence
        for i in range(0, len(params.starting_points.latitude), 500):
            # Create insert query
            lats = params.starting_points.latitude[i : i + 500]
            lons = params.starting_points.longitude[i : i + 500]
            sql = f"""
                WITH to_test AS
                (
                    SELECT ST_SETSRID(ST_MAKEPOINT(lon, lat), 4326) AS geom
                    FROM UNNEST(ARRAY{str(lats)}) AS lat,
                    UNNEST(ARRAY{str(lons)}) AS lon
                )
                SELECT COUNT(*)
                FROM to_test t
                WHERE NOT EXISTS (
                    SELECT 1
                    FROM {params.geofence_table} AS g
                    WHERE ST_INTERSECTS(t.geom, g.geom)
                )
            """
            # Execute query
            cnt_not_intersecting = await self.async_session.execute(sql)
            cnt_not_intersecting = cnt_not_intersecting.scalars().first()

            if cnt_not_intersecting > 0:
                raise OutOfGeofenceError(
                    f"There are {cnt_not_intersecting} starting points that are not within the geofence. Please check your starting points."
                )

        # Save data into user data tables in batches of 500
        for i in range(0, len(params.starting_points.latitude), 500):
            # Create insert query
            lats = params.starting_points.latitude[i : i + 500]
            lons = params.starting_points.longitude[i : i + 500]
            sql = f"""
                INSERT INTO {self.table_starting_points} (layer_id, geom)
                SELECT '{layer.id}', ST_SETSRID(ST_MAKEPOINT(lon, lat), 4326) AS geom
                FROM UNNEST(ARRAY{str(lats)}) AS lat,
                UNNEST(ARRAY{str(lons)}) AS lon
            """
            # Execute query
            await self.async_session.execute(sql)

        return layer

    async def get_lats_lons(
        self, params: IIsochroneActiveMobility | IIsochroneCar | IIsochronePTNew
    ):
        # Check if starting points are a layer else create layer
        if params.starting_points.layer_project_id:
            layer_starting_points = await self.get_layers_project(params)
            where_query = layer_starting_points["layer_project_id"].where_query
            table_name = layer_starting_points["layer_project_id"].table_name
        else:
            layer_starting_points = await self.create_layer_starting_points(
                params=params
            )
            where_query = f"layer_id = '{layer_starting_points.id}'"
            table_name = self.table_starting_points

        sql = f"""
            SELECT ST_X(geom) AS lon, ST_Y(geom) AS lat
            FROM {table_name}
            WHERE {where_query};
        """
        starting_points = (await self.async_session.execute(sql)).fetchall()
        starting_points = [dict(x) for x in starting_points]
        lats = [x["lat"] for x in starting_points]
        lons = [x["lon"] for x in starting_points]
        return {
            "layer_starting_points": layer_starting_points,
            "lats": lats,
            "lons": lons,
        }


class CRUDIsochroneActiveMobility(CRUDIsochroneBase):
    def __init__(
        self,
        job_id,
        background_tasks,
        async_session,
        user_id,
        project_id,
        http_client: AsyncClient,
    ):
        super().__init__(job_id, background_tasks, async_session, user_id, project_id)

        self.http_client = http_client

    async def isochrone(
        self,
        params: IIsochroneActiveMobility,
        result_params: dict = None,
    ):
        """Compute active mobility isochrone using GOAT Routing endpoint."""

        # Fetch starting points from previously created layer if required
        starting_pojnts = await self.get_lats_lons(params=params)
        lats = starting_pojnts["lats"]
        lons = starting_pojnts["lons"]
        layer_starting_points = starting_pojnts["layer_starting_points"]

        if not result_params:
            # Create feature layer to store computed isochrone output
            layer_isochrone = IFeatureLayerToolCreate(
                name=DefaultResultLayerName.isochrone_active_mobility.value,
                feature_layer_geometry_type=IsochroneGeometryTypeMapping[
                    params.isochrone_type.value
                ],
                attribute_mapping={"integer_attr1": "travel_cost"},
                tool_type=params.tool_type.value,
                job_id=self.job_id,
            )
            result_table = f"{settings.USER_DATA_SCHEMA}.{layer_isochrone.feature_layer_geometry_type.value}_{str(self.user_id).replace('-', '')}"
            layer_id = layer_isochrone.id
        else:
            layer_id = result_params["layer_id"]
        # Construct request payload
        request_payload = {
            "starting_points": {
                "latitude": lats,
                "longitude": lons,
            },
            "routing_type": params.routing_type.value,
            "travel_cost": (
                {
                    "max_traveltime": params.travel_cost.max_traveltime,
                    "steps": params.travel_cost.steps,
                    "speed": params.travel_cost.speed,
                }
                if type(params.travel_cost) == TravelTimeCostActiveMobility
                else {
                    "max_distance": params.travel_cost.max_distance,
                    "steps": params.travel_cost.steps,
                }
            ),
            "isochrone_type": params.isochrone_type.value,
            "polygon_difference": params.polygon_difference,
            "result_table": (
                result_table if not result_params else result_params["result_table"]
            ),
            "layer_id": str(layer_id),
        }

        try:
            # Call GOAT Routing endpoint multiple times for upto 20 seconds / 10 retries
            for i in range(settings.CRUD_NUM_RETRIES):
                # Call GOAT Routing endpoint to compute isochrone
                response = await self.http_client.post(
                    url=f"{settings.GOAT_ROUTING_URL}/isochrone",
                    json=request_payload,
                    headers={"Authorization": settings.GOAT_ROUTING_AUTHORIZATION},
                )
                if response.status_code == 202:
                    # Endpoint is still processing request, retry shortly
                    if i == settings.CRUD_NUM_RETRIES - 1:
                        raise Exception(
                            "GOAT routing endpoint took too long to process request."
                        )
<<<<<<< HEAD
                    time.sleep(settings.CRUD_RETRY_INTERVAL)
=======
                    await asyncio.sleep(self.RETRY_DELAY) 
>>>>>>> 6dae0893
                    continue
                elif response.status_code == 201:
                    # Endpoint has finished processing request, break
                    break
                else:
                    raise Exception(response.text)
        except Exception as e:
            raise RoutingEndpointError(
                f"Error while calling the routing endpoint: {str(e)}"
            )

<<<<<<< HEAD
        # Create layers only if result_params are not provided
        if not result_params:
            # Create new layers.
=======
        # Create new layers.
        await self.create_feature_layer_tool(
            layer_in=layer_isochrone,
            params=params,
        )
        # Create new layer if starting points are not a layer
        if not params.starting_points.layer_project_id:
>>>>>>> 6dae0893
            await self.create_feature_layer_tool(
                layer_in=layer_isochrone,
                params=params,
            )
            # Create new layer if starting points are not a layer
            if not params.starting_points.layer_project_id:
                await self.create_feature_layer_tool(
                    layer_in=layer_starting_points,
                    params=params,
                )
        return {
            "status": JobStatusType.finished.value,
            "msg": "Active mobility isochrone was successfully computed.",
        }

    @job_log(job_step_name="isochrone")
    async def isochrone_job(self, params: IIsochroneActiveMobility):
        return await self.isochrone(params=params)

    @run_background_or_immediately(settings)
    @job_init()
    async def run_isochrone(self, params: IIsochroneActiveMobility):
        return await self.isochrone_job(params=params)


class CRUDIsochronePT(CRUDIsochroneBase):
    def __init__(
        self,
        job_id,
        background_tasks,
        async_session,
        user_id,
        project_id,
        http_client: AsyncClient,
    ):
        super().__init__(job_id, background_tasks, async_session, user_id, project_id)

        self.http_client = http_client

    async def write_isochrone_result(
        self, isochrone_type, layer_id, result_table, shapes, grid
    ):
        """Save the result of the isochrone computation to the database."""

        if isochrone_type == "polygon":
            # Save isochrone geometry data (shapes)
            shapes = shapes["incremental"]
            insert_string = ""
            for i in shapes.index:
                geom = shapes["geometry"][i]
                minute = shapes["minute"][i]
                insert_string += f"('{layer_id}', ST_SetSRID(ST_GeomFromText('{geom}'), 4326), {minute}),"
            insert_string = f"""
                INSERT INTO {result_table} (layer_id, geom, integer_attr1)
                VALUES {insert_string.rstrip(",")};
            """
            await self.async_session.execute(insert_string)
        else:
            # Save isochrone grid data
            pass

    @job_log(job_step_name="isochrone")
    async def isochrone(
        self,
        params: IIsochronePTNew,
    ):
        """Compute public transport isochrone using R5 routing endpoint."""

        # Fetch starting points from previously created layer if required
        starting_pojnts = await self.get_lats_lons(params=params)
        lats = starting_pojnts["lats"]
        lons = starting_pojnts["lons"]
        layer_starting_points = starting_pojnts["layer_starting_points"]

        # Create feature layer to store computed isochrone output
        layer_isochrone = IFeatureLayerToolCreate(
            name=DefaultResultLayerName.isochrone_pt.value,
            feature_layer_geometry_type=IsochroneGeometryTypeMapping[
                params.isochrone_type.value
            ],
            attribute_mapping={"integer_attr1": "travel_cost"},
            tool_type=params.tool_type.value,
            job_id=self.job_id,
        )
        result_table = f"{settings.USER_DATA_SCHEMA}.{layer_isochrone.feature_layer_geometry_type.value}_{str(self.user_id).replace('-', '')}"

        # Compute isochrone for each starting point
        for i in range(0, len(params.starting_points.latitude)):
            # Identify relevant R5 region & bundle for this isochrone starting point
            sql_get_region_mapping = f"""
                SELECT r5_region_id, r5_bundle_id, r5_host
                FROM {settings.REGION_MAPPING_PT_TABLE}
                WHERE ST_INTERSECTS(
                    ST_SETSRID(
                        ST_MAKEPOINT(
                            {params.starting_points.longitude[i]},
                            {params.starting_points.latitude[i]}
                        ),
                        4326
                    ),
                    ST_SetSRID(geom, 4326)
                );
            """
            r5_region_id, r5_bundle_id, r5_host = (
                await self.async_session.execute(sql_get_region_mapping)
            ).fetchall()[0]

            # Get relevant region bounds for this starting point
            # TODO Compute buffer distance dynamically?
            sql_get_region_bounds = f"""
                SELECT ST_XMin(b.geom), ST_YMin(b.geom), ST_XMax(b.geom), ST_YMax(b.geom)
                FROM (
                    SELECT ST_Envelope(
                        ST_Buffer(
                            ST_SetSRID(
                                ST_MakePoint(
                                    {lons[i]},
                                    {lats[i]}),
                                4326
                            )::geography,
                            100000
                        )::geometry
                    ) AS geom
                ) b;
            """
            xmin, ymin, xmax, ymax = (
                await self.async_session.execute(sql_get_region_bounds)
            ).fetchall()[0]

            # Construct request payload
            request_payload = {
                "accessModes": params.routing_type.access_mode.value.upper(),
                "transitModes": ",".join(params.routing_type.mode).upper(),
                "bikeSpeed": params.bike_speed,
                "walkSpeed": params.walk_speed,
                "bikeTrafficStress": params.bike_traffic_stress,
                "date": params.time_window.weekday_date,
                "fromTime": params.time_window.from_time,
                "toTime": params.time_window.to_time,
                "maxTripDurationMinutes": params.travel_cost.max_traveltime,
                "decayFunction": {
                    "type": "logistic",
                    "standard_deviation_minutes": params.decay_function.standard_deviation_minutes,
                    "width_minutes": params.decay_function.width_minutes,
                },
                "destinationPointSetIds": [],
                "bounds": {
                    "north": ymax,
                    "south": ymin,
                    "east": xmax,
                    "west": xmin,
                },
                "directModes": params.routing_type.access_mode.value.upper(),
                "egressModes": params.routing_type.egress_mode.value.upper(),
                "fromLat": lats[i],
                "fromLon": lons[i],
                "zoom": params.zoom,
                "maxBikeTime": params.max_bike_time,
                "maxRides": params.max_rides,
                "maxWalkTime": params.max_walk_time,
                "monteCarloDraws": params.monte_carlo_draws,
                "percentiles": params.percentiles,
                "variantIndex": settings.R5_VARIANT_INDEX,
                "workerVersion": settings.R5_WORKER_VERSION,
                "regionId": r5_region_id,
                "projectId": r5_region_id,
                "bundleId": r5_bundle_id,
            }

            result = None
            try:
                # Call R5 endpoint multiple times for upto 20 seconds / 10 retries
                for i in range(settings.CRUD_NUM_RETRIES):
                    # Call R5 endpoint to compute isochrone
                    response = await self.http_client.post(
                        url=f"{r5_host}/api/analysis",
                        json=request_payload,
                        headers={"Authorization": settings.R5_AUTHORIZATION},
                    )
                    if response.status_code == 202:
                        # Engine is still processing request, retry shortly
                        if i == settings.CRUD_NUM_RETRIES - 1:
                            raise Exception(
                                "R5 engine took too long to process request."
                            )
<<<<<<< HEAD
                        time.sleep(settings.CRUD_RETRY_INTERVAL)
=======
                        await asyncio.sleep(self.RETRY_DELAY) 
>>>>>>> 6dae0893
                        continue
                    elif response.status_code == 200:
                        # Engine has finished processing request, break
                        result = response.content
                        break
                    else:
                        raise Exception(response.text)
            except Exception as e:
                raise R5EndpointError(f"Error while calling the R5 endpoint: {str(e)}")

            isochrone_grid = None
            isochrone_shapes = None
            try:
                # Decode R5 response data
                isochrone_grid = decode_r5_grid(result)

                # Convert grid data returned by R5 to valid isochrone geometry
                isochrone_shapes = generate_jsolines(
                    grid=isochrone_grid,
                    travel_time=params.travel_cost.max_traveltime,
                    percentile=5,
                    steps=params.travel_cost.steps,
                )
            except Exception as e:
                raise R5IsochroneComputeError(
                    f"Error while processing R5 isochrone grid: {str(e)}"
                )

            try:
                # Save result to database
                await self.write_isochrone_result(
                    isochrone_type=params.isochrone_type.value,
                    layer_id=str(layer_isochrone.id),
                    result_table=result_table,
                    shapes=isochrone_shapes,
                    grid=isochrone_grid,
                )
            except Exception as e:
                raise SQLError(
                    f"Error while saving R5 isochrone result to database: {str(e)}"
                )

            # Create new layers.
            await self.create_feature_layer_tool(
                layer_in=layer_isochrone,
                params=params,
            )
            # Create new layer if starting points are not a layer
            if not params.starting_points.layer_project_id:
                await self.create_feature_layer_tool(
                    layer_in=layer_starting_points,
                    params=params,
                )

        return {
            "status": JobStatusType.finished.value,
            "msg": "Public transport isochrone was successfully computed.",
        }

    @run_background_or_immediately(settings)
    @job_init()
    async def run_isochrone(self, params: IIsochronePTNew):
        return await self.isochrone(params=params)<|MERGE_RESOLUTION|>--- conflicted
+++ resolved
@@ -206,11 +206,7 @@
                         raise Exception(
                             "GOAT routing endpoint took too long to process request."
                         )
-<<<<<<< HEAD
-                    time.sleep(settings.CRUD_RETRY_INTERVAL)
-=======
                     await asyncio.sleep(self.RETRY_DELAY) 
->>>>>>> 6dae0893
                     continue
                 elif response.status_code == 201:
                     # Endpoint has finished processing request, break
@@ -222,11 +218,6 @@
                 f"Error while calling the routing endpoint: {str(e)}"
             )
 
-<<<<<<< HEAD
-        # Create layers only if result_params are not provided
-        if not result_params:
-            # Create new layers.
-=======
         # Create new layers.
         await self.create_feature_layer_tool(
             layer_in=layer_isochrone,
@@ -234,7 +225,6 @@
         )
         # Create new layer if starting points are not a layer
         if not params.starting_points.layer_project_id:
->>>>>>> 6dae0893
             await self.create_feature_layer_tool(
                 layer_in=layer_isochrone,
                 params=params,
@@ -420,11 +410,7 @@
                             raise Exception(
                                 "R5 engine took too long to process request."
                             )
-<<<<<<< HEAD
-                        time.sleep(settings.CRUD_RETRY_INTERVAL)
-=======
                         await asyncio.sleep(self.RETRY_DELAY) 
->>>>>>> 6dae0893
                         continue
                     elif response.status_code == 200:
                         # Engine has finished processing request, break
