from enum import Enum
<<<<<<< HEAD
from typing import List
=======
from typing import List, Optional
>>>>>>> b213520f

from pydantic import BaseModel, Field, root_validator

from src.schemas.layer import ToolType
from src.schemas.toolbox_base import (
    IsochroneStartingPointsBase,
    PTSupportedDay,
    input_layer_type_polygon,
)


class IsochroneStartingPointsMotorizedMobility(IsochroneStartingPointsBase):
    """Model for the active mobility isochrone starting points."""

    # Check that the starting points for motorized mobility are below 20
    @root_validator(pre=True)
    def check_starting_points(cls, values):
        lat = values.get("latitude")
        long = values.get("longitude")
        max_points = 20
        if lat and long:
            if len(lat) > max_points:
                raise ValueError(
                    f"The maximum number of starting points is {max_points}."
                )
            if len(long) > max_points:
                raise ValueError(
                    f"The maximum number of starting points is {max_points}."
                )
        return values


class RoutingPTMode(str, Enum):
    """Routing public transport mode schema."""

    bus = "bus"
    tram = "tram"
    rail = "rail"
    subway = "subway"
    ferry = "ferry"
    cable_car = "cable_car"
    gondola = "gondola"
    funicular = "funicular"


class RoutingPTEgressMode(str, Enum):
    walk = "walk"
    bicycle = "bicycle"


class RoutingPTAccessMode(str, Enum):
    """Routing public transport access mode schema."""

    walk = "walk"
    bicycle = "bicycle"
    car = "car"


class RoutingPTType(BaseModel):
    """Routing public transport type schema."""

    mode: List[RoutingPTMode] = Field(
        ...,
        title="Mode",
        description="The mode of the public transport.",
    )
    egress_mode: RoutingPTEgressMode = Field(
        ...,
        title="Egress Mode",
        description="The egress mode of the public transport.",
    )
    access_mode: RoutingPTAccessMode = Field(
        ...,
        title="Access Mode",
        description="The access mode of the public transport.",
    )


class TravelTimeCostMotorizedMobility(BaseModel):
    """Travel time cost schema."""

    max_traveltime: int = Field(
        ...,
        title="Max Travel Time",
        description="The maximum travel time in minutes.",
        ge=1,
        le=60,
    )
    traveltime_step: int = Field(
        ...,
        title="Travel Time Step",
        description="The travel time step in minutes.",
    )


class PTTimeWindow(BaseModel):
    weekday: PTSupportedDay = Field(
        title="Weekday",
        description="The weekday of the isochrone. There are three options: weekday, saturday, sunday.",
    )
    from_time: int = Field(
        25200,
        gt=0,
        lt=86400,
        description="(PT) From time. Number of seconds since midnight",
    )
    to_time: int = Field(
        39600,
        gt=0,
        lt=86400,
        description="(PT) To time . Number of seconds since midnight",
    )

    @property
    def weekday_integer(self):
        mapping = {
            "weekday": 1,
            "saturday": 2,
            "sunday": 3,
        }
        return mapping[PTSupportedDay(self.weekday).value]

    @property
    def weekday_date(self):
        mapping = {
            "weekday": "2023-06-12",
            "saturday": "2023-06-17",
            "sunday": "2023-06-18",
        }
        return mapping[PTSupportedDay(self.weekday).value]


class IsochroneType(str, Enum):
    """Isochrone type schema for public transport."""

    polygon = "polygon"
    rectangular_grid = "rectangular_grid"


class IsochroneDecayFunctionType(Enum):
    LOGISTIC = "logistic"
    LINEAR = "linear"
    EXPONENTIAL = "exponential"
    STEP = "step"


class IsochroneDecayFunction(BaseModel):
    type: Optional[IsochroneDecayFunctionType] = Field(
        IsochroneDecayFunctionType.LOGISTIC, description="Decay function type"
    )
    standard_deviation_minutes: Optional[int] = Field(
        12, description="Standard deviation in minutes"
    )
    width_minutes: Optional[int] = Field(10, description="Width in minutes")


class IIsochronePT(BaseModel):
    """Model for the public transport isochrone"""

    starting_points: IsochroneStartingPointsMotorizedMobility = Field(
        ...,
        title="Starting Points",
        description="The starting points of the isochrone.",
    )
    routing_type: RoutingPTType = Field(
        ...,
        title="Routing Type",
        description="The routing type of the isochrone.",
    )
    travel_cost: TravelTimeCostMotorizedMobility = Field(
        ...,
        title="Travel Cost",
        description="The travel cost of the isochrone.",
    )
    time_window: PTTimeWindow = Field(
        ...,
        title="Time Window",
        description="The time window of the isochrone.",
    )
    isochrone_type: IsochroneType = Field(
        ...,
        title="Return Type",
        description="The return type of the isochrone.",
    )

    decay_function: IsochroneDecayFunction = Field(
        IsochroneDecayFunction(),
        title="Decay Function",
        description="The decay function of the isochrone.",
    )

    # Defaults - not currently user configurable
    walk_speed: float = 1.39
    max_walk_time: int = 20
    bike_speed: float = 4.166666666666667
    max_bike_time: int = 20
    bike_traffic_stress: int = 4
    max_rides: int = 4
    zoom: int = 9
    percentiles: List[int] = [5]
    monte_carlo_draws: int = 200

    @property
    def tool_type(self):
        return ToolType.isochrone_pt

    @property
    def geofence_table(self):
        mode = ToolType.isochrone_pt.value.replace("isochrone_", "")
        return f"basic.geofence_{mode}"


class RoutingCarType(str, Enum):
    """Routing car type schema."""

    car_peak = "car_peak"


class IIsochroneCar(BaseModel):
    """Model for the car isochrone"""

    starting_points: IsochroneStartingPointsMotorizedMobility = Field(
        ...,
        title="Starting Points",
        description="The starting points of the isochrone.",
    )
    routing_type: RoutingCarType = Field(
        ...,
        title="Routing Type",
        description="The routing type of the isochrone.",
    )
    travel_cost: TravelTimeCostMotorizedMobility = Field(
        ...,
        title="Travel Cost",
        description="The travel cost of the isochrone.",
    )

    @property
    def tool_type(self):
        return ToolType.isochrone_car

    @property
    def geofence_table(self):
        mode = ToolType.isochrone_car.value.value.replace("isochrone_", "")
        return f"basic.geofence_{mode}"


class CountLimitPerTool(int, Enum):
    oev_gueteklasse = 1000
    isochrone_active_mobility = 1000
    isochrone_motorized_mobility = 20


class AreaLimitPerTool(int, Enum):
    oev_gueteklasse = 50  # in degree


class StationConfig(BaseModel):
    groups: dict = Field(
        ...,
        title="Groups",
        description="The groups of the station config.",
    )
    time_frequency: List[int] = Field(
        ...,
        title="Time Frequency",
        description="The time frequency of the station config.",
    )
    categories: List[dict] = Field(
        ...,
        title="Categories",
        description="The categories of the station config.",
    )
    classification: dict = Field(
        ...,
        title="Classification",
        description="The classification of the station config.",
    )


class IOevGueteklasse(BaseModel):
    reference_area_layer_project_id: int = Field(
        ...,
        title="The layer project serving reference Area for the calculation.",
        description="The reference area of the ÖV-Güteklasse.",
    )
    time_window: PTTimeWindow = Field(
        ...,
        title="Time Window",
        description="The time window of the ÖV-Güteklasse.",
    )
    station_config: StationConfig = Field(
        ...,
        title="Station Config",
        description="The station config of the ÖV-Güteklasse.",
    )

    @property
    def tool_type(self):
        return ToolType.oev_gueteklasse

<<<<<<< HEAD
    @property
    def input_layer_types(self):
        return {"reference_area_layer_project_id": input_layer_type_polygon}

    @property
    def geofence_table(self):
        return "basic.geofence_pt"


class ITripCountStation(BaseModel):
    """Model for the trip count."""

    reference_area_layer_project_id: int = Field(
        ...,
        title="The layer project serving reference Area for the calculation.",
        description="The reference area for the trip count.",
    )
    time_window: PTTimeWindow = Field(
        ...,
        title="Time Window",
        description="The time window for the trip count.",
    )

    @property
    def tool_type(self):
        return ToolType.trip_count_station

    @property
    def input_layer_types(self):
        return {"reference_area_layer_project_id": input_layer_type_polygon}

=======
>>>>>>> b213520f
    @property
    def geofence_table(self):
        return "basic.geofence_pt"


request_examples_isochrone_pt = {
    # 1. Isochrone for public transport with all modes
    "all_modes_pt": {
        "summary": "Isochrone using all PT modes",
        "value": {
            "starting_points": {"latitude": [13.4050], "longitude": [52.5200]},
            "routing_type": {
                "mode": [
                    "bus",
                    "tram",
                    "rail",
                    "subway",
                ],
                "egress_mode": "walk",
                "access_mode": "walk",
            },
            "travel_cost": {"max_traveltime": 40, "traveltime_step": 10},
            "time_window": {"weekday": "weekday", "from_time": 25200, "to_time": 32400},
        },
    },
    # 2. Isochrone for public transport excluding bus mode
    "exclude_bus_mode_pt": {
        "summary": "Isochrone excluding bus mode",
        "value": {
            "starting_points": {"latitude": [13.4050], "longitude": [52.5200]},
            "routing_type": {
                "mode": [
                    "tram",
                    "rail",
                    "subway",
                ],
                "egress_mode": "walk",
                "access_mode": "walk",
            },
            "travel_cost": {"max_traveltime": 35, "traveltime_step": 5},
            "time_window": {"weekday": "weekday", "from_time": 25200, "to_time": 32400},
        },
    },
}

request_examples_isochrone_car = {
    # 1. Isochrone for car
    "single_point_car": {
        "summary": "Isochrone for a single starting point using car",
        "value": {
            "starting_points": {"latitude": [13.4050], "longitude": [52.5200]},
            "routing_type": "car_peak",
            "travel_cost": {"max_traveltime": 30, "traveltime_step": 10},
        },
    },
    # 2. Multiisochrone for car
    "multi_point_car": {
        "summary": "Isochrone for multiple starting points using car",
        "value": {
            "starting_points": {
                "latitude": [13.4050, 13.4150, 13.4250],
                "longitude": [52.5200, 52.5250, 52.5300],
            },
            "routing_type": "car_peak",
            "travel_cost": {"max_traveltime": 30, "traveltime_step": 10},
        },
    },
}


public_transport_types = {
    "bus": {
        3: "Bus",
        11: "Trolleybus",
        700: "Bus Service",
        702: "Express Bus Service",
        704: "Local Bus Service",
        705: "Night Bus Service",
        710: "Sightseeing Bus",
        712: "School Bus",
        715: "Demand and Response Bus Service",
        800: "Trolleybus Service",
    },
    "tram": {0: "Tram, Streetcar, Light rail", 900: "Tram Service"},
    "metro": {
        1: "Subway, Metro",
        400: "Metro Service",
        401: "Underground Service",
        402: "Urban Railway Service",
    },
    "rail": {
        2: "Rail",
        100: "Railway Service",
        101: "High Speed Rail Service",
        102: "Long Distance Trains",
        103: "Inter Regional Rail Service",
        105: "Sleeper Rail Service",
        106: "Regional Rail Service",
        107: "Tourist Railway Service",
        109: "Suburban Railway",
        202: "National Coach Service",
        403: "All Urban Railway Services",
    },
    "other": {
        4: "Ferry",
        6: "Aerial lift",
        7: "Funicular",
        1000: "Water Transport Service",
        1300: "Aerial Lift Service",
        1400: "Funicular Service",
        1500: "Taxi Service",
        1700: "Gondola, Suspended cable car",
    },
}


# Check for extended route_type defintion: https://developers.google.com/transit/gtfs/reference/extended-route-types
station_config_example = {
    "groups": {
        "0": "B",
        "1": "A",
        "2": "A",
        "3": "C",
        "7": "B",
        "100": "A",
        "101": "A",
        "102": "A",
        "103": "A",
        "104": "A",
        "105": "A",
        "106": "A",
        "107": "A",
        "108": "A",
        "109": "A",
        "110": "A",
        "111": "A",
        "112": "A",
        "114": "A",
        "116": "A",
        "117": "A",
        "200": "C",
        "201": "C",
        "202": "C",
        "204": "C",
        "400": "A",
        "401": "A",
        "402": "A",
        "403": "A",
        "405": "A",
        "700": "C",
        "701": "C",
        "702": "C",
        "704": "C",
        "705": "C",
        "712": "C",
        "715": "C",
        "800": "C",
        "900": "B",
        "901": "B",
        "902": "B",
        "903": "B",
        "904": "B",
        "905": "B",
        "906": "B",
        "1400": "B",
    },
    "time_frequency": [0, 4, 10, 19, 39, 60, 119],
    "categories": [
        {
            "A": 1,  # i.e. types of transports in category A are in transport stop category I
            "B": 1,
            "C": 2,
        },
        {"A": 1, "B": 2, "C": 3},
        {"A": 2, "B": 3, "C": 4},
        {"A": 3, "B": 4, "C": 5},
        {"A": 4, "B": 5, "C": 6},
        {"A": 5, "B": 6, "C": 7},
    ],
    "classification": {
        "1": {300: "1", 500: "1", 750: "2", 1000: "3", 1250: "4"},
        "2": {300: "1", 500: "2", 750: "3", 1000: "4", 1250: "5"},
        "3": {300: "2", 500: "3", 750: "4", 1000: "5", 1250: "6"},
        "4": {300: "3", 500: "4", 750: "5", 1000: "6", 1250: "6"},
        "5": {300: "4", 500: "5", 750: "6"},
        "6": {300: "5", 500: "6"},
        "7": {300: "6"},
    },
}

request_example_oev_gueteklasse = {
    "oev_gueteklasse_weekday": {
        "summary": "ÖV-Güteklassen Weekday",
        "value": {
            "time_window": {"weekday": "weekday", "from_time": 25200, "to_time": 32400},
            "reference_area_layer_project_id": "1",
            "station_config": station_config_example,
        },
    },
    "oev_gueteklasse_saturday": {
        "summary": "ÖV-Güteklassen Saturday",
        "value": {
            "time_window": {
                "weekday": "saturday",
                "from_time": 25200,
                "to_time": 32400,
            },
            "reference_area_layer_project_id": "1",
            "station_config": station_config_example,
        },
    },
}


oev_gueteklasse_station_config_layer_base = {
    "name": "ÖV-Güteklassen stations",
    "description": "ÖV-Güteklassen Categories on the station level",
    "type": "feature",
    "feature_layer_geometry_type": "point",
    "indicator_type": "oev_gueteklasse",
    "thumbnail_url": "https://goat-app-assets.s3.eu-central-1.amazonaws.com/logos/goat_green.png",
    "style": {},
    "data_source": "Plan4Better GmbH",
    "attribute_mapping": {
        "stop_id": "text_attr1",
        "stop_name": "text_attr2",
        "frequency": "float_attr1",
        "_class": "integer_attr1",
        "trip_cnt": "jsonb_attr1",
        "trip_ids": "jsonb_attr2",
    },
}

oev_gueteklasse_config_layer_base = {
    "name": "ÖV-Güteklassen",
    "description": "ÖV-Güteklassen with catchment areas",
    "layer_type": "feature_layer_type",
    "indicator_type": "oev_gueteklasse",
    "thumbnail_url": "https://goat-app-assets.s3.eu-central-1.amazonaws.com/logos/goat_green.png",
    "style": {},
    "data_source": "Plan4Better GmbH",
}<|MERGE_RESOLUTION|>--- conflicted
+++ resolved
@@ -1,9 +1,5 @@
 from enum import Enum
-<<<<<<< HEAD
-from typing import List
-=======
 from typing import List, Optional
->>>>>>> b213520f
 
 from pydantic import BaseModel, Field, root_validator
 
@@ -305,7 +301,6 @@
     def tool_type(self):
         return ToolType.oev_gueteklasse
 
-<<<<<<< HEAD
     @property
     def input_layer_types(self):
         return {"reference_area_layer_project_id": input_layer_type_polygon}
@@ -337,8 +332,6 @@
     def input_layer_types(self):
         return {"reference_area_layer_project_id": input_layer_type_polygon}
 
-=======
->>>>>>> b213520f
     @property
     def geofence_table(self):
         return "basic.geofence_pt"
