--- conflicted
+++ resolved
@@ -22,25 +22,8 @@
 
     intersects = "intersects"
 
-<<<<<<< HEAD
 
 class MaxFileSizeType(int, Enum):
-=======
-
-# It was decided against using MIME types here because for e.g. gpkg they are commonly just generic application/octet-stream
-class FileUploadType(str, Enum):
-    """File upload types."""
-
-    geojson = "geojson"
-    csv = "csv"
-    xlsx = "xlsx"
-    gpkg = "gpkg"
-    kml = "kml"
-    zip = "zip"  # Commonly used for shapefiles
-
-
-class MaxFileSizeType(str, Enum):
->>>>>>> 05e91c3b
     """Max file size types in bytes."""
 
     geojson = 300000000
@@ -51,18 +34,13 @@
     zip = 300000000
 
 
-<<<<<<< HEAD
 class TableUploadType(str, Enum):
-=======
-class TableDataType(str, Enum):
->>>>>>> 05e91c3b
     """Table data types."""
 
     csv = "csv"
     xlsx = "xlsx"
 
 
-<<<<<<< HEAD
 # It was decided against using MIME types here because for e.g. gpkg they are commonly just generic application/octet-stream
 class FeatureLayerUploadType(str, Enum):
     """File upload types."""
@@ -77,8 +55,6 @@
     "FileUploadType", {**TableUploadType.__members__, **FeatureLayerUploadType.__members__}
 )
 
-=======
->>>>>>> 05e91c3b
 class SupportedOgrGeomType(Enum):
     Point = "point"
     Multi_Point = "point"
@@ -132,35 +108,11 @@
     type: LayerType = Field(..., description="Layer type")
 
 
-<<<<<<< HEAD
-=======
-class LayerCreateBaseAttributes(BaseModel):
-    type: LayerType = Field(..., description="Layer type")
-
-
-################################################################################
-# LayerBase
-################################################################################
-
-
-class FeatureLayerBase(LayerBase, GeospatialAttributes):
-    """Base model for feature layers."""
-
-    data_store_id: UUID = Field(..., description="Data store ID of the layer")
-    feature_layer_type: "FeatureLayerType" = Field(
-        ..., description="Feature layer type"
-    )
-    size: int = Field(..., description="Size of the layer in bytes")
-    style: dict = Field(..., description="Style of the layer")
-
-
->>>>>>> 05e91c3b
 ################################################################################
 # Feature Layer DTOs
 ################################################################################
 # Base models
 
-<<<<<<< HEAD
 class FeatureLayerReadBaseAttributes(LayerReadBaseAttributes, LayerBase, GeospatialAttributes):
     """Base model for feature layer reads."""
 
@@ -169,27 +121,6 @@
         ..., description="Feature layer geometry type"
     )
     attribute_mapping: dict = Field(..., description="Attribute mapping of the layer")
-=======
-
-class FeatureLayerCreateBase(
-    LayerCreateBaseAttributes, LayerBase, GeospatialAttributes
-):
-    """Base model for feature layer creates."""
-
-    feature_layer_type: "FeatureLayerType" = Field(
-        ..., description="Feature layer type"
-    )
-
-
-class FeatureLayerReadBaseAttributes(
-    LayerReadBaseAttributes, LayerBase, GeospatialAttributes
-):
-    """Base model for feature layer reads."""
-
-    feature_layer_type: "FeatureLayerType" = Field(
-        ..., description="Feature layer type"
-    )
->>>>>>> 05e91c3b
     size: int = Field(..., description="Size of the layer in bytes")
     style: dict = Field(..., description="Style of the layer")
 
@@ -267,13 +198,7 @@
 }
 
 
-<<<<<<< HEAD
 class IFeatureLayerIndicatorCreate(LayerBase, FeatureLayerIndicatorAttributesBase):
-=======
-class IFeatureLayerIndicatorCreate(
-    FeatureLayerCreateBase, FeatureLayerIndicatorAttributesBase
-):
->>>>>>> 05e91c3b
     """Model to create feature layer indicator."""
 
     pass
@@ -307,13 +232,7 @@
 }
 
 
-<<<<<<< HEAD
 class IFeatureLayerScenarioCreate(LayerBase, FeatureLayerScenarioAttributesBase):
-=======
-class IFeatureLayerScenarioCreate(
-    FeatureLayerCreateBase, FeatureLayerScenarioAttributesBase
-):
->>>>>>> 05e91c3b
     """Model to create feature layer scenario."""
 
     pass
@@ -356,16 +275,7 @@
 }
 
 
-<<<<<<< HEAD
 class IImageryLayerCreate(LayerBase, GeospatialAttributes, ImageryLayerAttributesBase):
-=======
-class IImageryLayerCreate(
-    LayerCreateBaseAttributes,
-    LayerBase,
-    GeospatialAttributes,
-    ImageryLayerAttributesBase,
-):
->>>>>>> 05e91c3b
     """Model to create a imagery layer."""
 
     type: LayerType = Field(..., description="Layer type")
